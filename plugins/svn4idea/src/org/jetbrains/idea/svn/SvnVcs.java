/*
 * Copyright 2000-2012 JetBrains s.r.o.
 *
 * Licensed under the Apache License, Version 2.0 (the "License");
 * you may not use this file except in compliance with the License.
 * You may obtain a copy of the License at
 *
 * http://www.apache.org/licenses/LICENSE-2.0
 *
 * Unless required by applicable law or agreed to in writing, software
 * distributed under the License is distributed on an "AS IS" BASIS,
 * WITHOUT WARRANTIES OR CONDITIONS OF ANY KIND, either express or implied.
 * See the License for the specific language governing permissions and
 * limitations under the License.
 */


package org.jetbrains.idea.svn;

import com.intellij.ide.FrameStateListener;
import com.intellij.ide.FrameStateManager;
import com.intellij.idea.RareLogger;
import com.intellij.notification.*;
import com.intellij.notification.impl.NotificationsConfigurationImpl;
import com.intellij.openapi.actionSystem.AnAction;
import com.intellij.openapi.application.Application;
import com.intellij.openapi.application.ApplicationManager;
import com.intellij.openapi.diagnostic.Logger;
import com.intellij.openapi.options.Configurable;
import com.intellij.openapi.progress.ProcessCanceledException;
import com.intellij.openapi.progress.ProgressManager;
import com.intellij.openapi.project.DumbAwareRunnable;
import com.intellij.openapi.project.Project;
import com.intellij.openapi.startup.StartupManager;
import com.intellij.openapi.ui.DialogWrapper;
import com.intellij.openapi.ui.Messages;
import com.intellij.openapi.util.Pair;
import com.intellij.openapi.util.SystemInfo;
import com.intellij.openapi.util.Trinity;
import com.intellij.openapi.util.text.StringUtil;
import com.intellij.openapi.vcs.*;
import com.intellij.openapi.vcs.annotate.AnnotationProvider;
import com.intellij.openapi.vcs.changes.*;
import com.intellij.openapi.vcs.checkin.CheckinEnvironment;
import com.intellij.openapi.vcs.diff.DiffProvider;
import com.intellij.openapi.vcs.history.VcsHistoryProvider;
import com.intellij.openapi.vcs.history.VcsRevisionNumber;
import com.intellij.openapi.vcs.merge.MergeProvider;
import com.intellij.openapi.vcs.rollback.RollbackEnvironment;
import com.intellij.openapi.vcs.update.UpdateEnvironment;
import com.intellij.openapi.vcs.versionBrowser.ChangeBrowserSettings;
import com.intellij.openapi.vcs.versionBrowser.CommittedChangeList;
import com.intellij.openapi.vfs.VirtualFile;
import com.intellij.openapi.vfs.VirtualFileManager;
import com.intellij.util.ThreeState;
import com.intellij.util.containers.Convertor;
import com.intellij.util.containers.SoftHashMap;
import com.intellij.util.messages.MessageBus;
import com.intellij.util.messages.MessageBusConnection;
import com.intellij.util.messages.Topic;
import org.jetbrains.annotations.NonNls;
import org.jetbrains.annotations.NotNull;
import org.jetbrains.annotations.Nullable;
import org.jetbrains.idea.svn.actions.ShowPropertiesDiffWithLocalAction;
import org.jetbrains.idea.svn.actions.SvnMergeProvider;
import org.jetbrains.idea.svn.annotate.SvnAnnotationProvider;
import org.jetbrains.idea.svn.checkin.SvnCheckinEnvironment;
import org.jetbrains.idea.svn.commandLine.SvnExecutableChecker;
import org.jetbrains.idea.svn.dialogs.SvnBranchPointsCalculator;
import org.jetbrains.idea.svn.dialogs.SvnFormatWorker;
import org.jetbrains.idea.svn.dialogs.WCInfo;
import org.jetbrains.idea.svn.history.LoadedRevisionsCache;
import org.jetbrains.idea.svn.history.SvnChangeList;
import org.jetbrains.idea.svn.history.SvnCommittedChangesProvider;
import org.jetbrains.idea.svn.history.SvnHistoryProvider;
import org.jetbrains.idea.svn.rollback.SvnRollbackEnvironment;
import org.jetbrains.idea.svn.update.SvnIntegrateEnvironment;
import org.jetbrains.idea.svn.update.SvnUpdateEnvironment;
import org.tmatesoft.svn.core.*;
import org.tmatesoft.svn.core.auth.ISVNAuthenticationManager;
import org.tmatesoft.svn.core.internal.io.dav.DAVRepositoryFactory;
import org.tmatesoft.svn.core.internal.io.fs.FSRepositoryFactory;
import org.tmatesoft.svn.core.internal.io.svn.SVNRepositoryFactoryImpl;
import org.tmatesoft.svn.core.internal.util.jna.SVNJNAUtil;
import org.tmatesoft.svn.core.internal.wc.SVNAdminUtil;
import org.tmatesoft.svn.core.internal.wc.admin.SVNAdminArea14;
import org.tmatesoft.svn.core.internal.wc.admin.SVNAdminAreaFactory;
import org.tmatesoft.svn.core.internal.wc.admin.SVNWCAccess;
import org.tmatesoft.svn.core.io.SVNRepository;
import org.tmatesoft.svn.core.io.SVNRepositoryFactory;
import org.tmatesoft.svn.core.wc.*;
import org.tmatesoft.svn.util.SVNDebugLog;
import org.tmatesoft.svn.util.SVNDebugLogAdapter;
import org.tmatesoft.svn.util.SVNLogType;

import javax.swing.event.HyperlinkEvent;
import java.io.File;
import java.io.UnsupportedEncodingException;
import java.util.*;
import java.util.logging.Level;

@SuppressWarnings({"IOResourceOpenedButNotSafelyClosed"})
public class SvnVcs extends AbstractVcs<CommittedChangeList> {
  private final static String KEEP_CONNECTIONS_KEY = "svn.keep.connections";
  private final static Logger REFRESH_LOG = Logger.getInstance("#svn_refresh");

  private final static int ourLogUsualInterval = 20 * 1000;
  private final static int ourLogRareInterval = 30 * 1000;

  private final static Set<SVNErrorCode> ourLogRarely = new HashSet<SVNErrorCode>(
    Arrays.asList(new SVNErrorCode[]{SVNErrorCode.WC_UNSUPPORTED_FORMAT, SVNErrorCode.WC_CORRUPT, SVNErrorCode.WC_CORRUPT_TEXT_BASE,
      SVNErrorCode.WC_NOT_FILE, SVNErrorCode.WC_NOT_DIRECTORY, SVNErrorCode.WC_PATH_NOT_FOUND}));

  private static final Logger LOG = wrapLogger(Logger.getInstance("org.jetbrains.idea.svn.SvnVcs"));
  @NonNls public static final String VCS_NAME = "svn";
  private static final VcsKey ourKey = createKey(VCS_NAME);
  public static final Topic<Runnable> WC_CONVERTED = new Topic<Runnable>("WC_CONVERTED", Runnable.class);
  private final Map<String, Map<String, Pair<SVNPropertyValue, Trinity<Long, Long, Long>>>> myPropertyCache = new SoftHashMap<String, Map<String, Pair<SVNPropertyValue, Trinity<Long, Long, Long>>>>();

  private DefaultSVNRepositoryPool myPool;
  private final SvnConfiguration myConfiguration;
  private final SvnEntriesFileListener myEntriesFileListener;

  private CheckinEnvironment myCheckinEnvironment;
  private RollbackEnvironment myRollbackEnvironment;
  private UpdateEnvironment mySvnUpdateEnvironment;
  private UpdateEnvironment mySvnIntegrateEnvironment;
  private VcsHistoryProvider mySvnHistoryProvider;
  private AnnotationProvider myAnnotationProvider;
  private DiffProvider mySvnDiffProvider;
  private final VcsShowConfirmationOption myAddConfirmation;
  private final VcsShowConfirmationOption myDeleteConfirmation;
  private EditFileProvider myEditFilesProvider;
  private SvnCommittedChangesProvider myCommittedChangesProvider;
  private final VcsShowSettingOption myCheckoutOptions;

  private ChangeProvider myChangeProvider;
  private MergeProvider myMergeProvider;
  private final WorkingCopiesContent myWorkingCopiesContent;

  @NonNls public static final String LOG_PARAMETER_NAME = "javasvn.log";
  public static final String pathToEntries = SvnUtil.SVN_ADMIN_DIR_NAME + File.separatorChar + SvnUtil.ENTRIES_FILE_NAME;
  public static final String pathToDirProps = SvnUtil.SVN_ADMIN_DIR_NAME + File.separatorChar + SvnUtil.DIR_PROPS_FILE_NAME;
  private final SvnChangelistListener myChangeListListener;

  private SvnCopiesRefreshManager myCopiesRefreshManager;
  private SvnFileUrlMappingImpl myMapping;
  private final MyFrameStateListener myFrameStateListener;

  public static final Topic<Runnable> ROOTS_RELOADED = new Topic<Runnable>("ROOTS_RELOADED", Runnable.class);
  private VcsListener myVcsListener;

  private SvnBranchPointsCalculator mySvnBranchPointsCalculator;

  private final RootsToWorkingCopies myRootsToWorkingCopies;
  private final SvnAuthenticationNotifier myAuthNotifier;
  private static RareLogger.LogFilter[] ourLogFilters;
  private final SvnLoadedBrachesStorage myLoadedBranchesStorage;

  public static final String SVNKIT_HTTP_SSL_PROTOCOLS = "svnkit.http.sslProtocols";
  private final SvnExecutableChecker myChecker;

  public void checkCommandLineVersion() {
    myChecker.checkExecutableAndNotifyIfNeeded();
  }

  static {
    SVNJNAUtil.setJNAEnabled(true);
    SvnHttpAuthMethodsDefaultChecker.check();

    //noinspection UseOfArchaicSystemPropertyAccessors
    final JavaSVNDebugLogger logger = new JavaSVNDebugLogger(Boolean.getBoolean(LOG_PARAMETER_NAME), LOG);
    SVNDebugLog.setDefaultLog(logger);
    SVNAdminAreaFactory.setSelector(new SvnFormatSelector());

    DAVRepositoryFactory.setup();
    SVNRepositoryFactoryImpl.setup();
    FSRepositoryFactory.setup();

    // non-optimized writing is fast enough on Linux/MacOS, and somewhat more reliable
    if (SystemInfo.isWindows) {
      SVNAdminArea14.setOptimizedWritingEnabled(true);
    }

    if (! SVNJNAUtil.isJNAPresent()) {
      LOG.warn("JNA is not found by svnkit library");
    }
    initLogFilters();

    // Alexander Kitaev says it is default value (SSLv3) - since 8254
    if (! SystemInfo.JAVA_RUNTIME_VERSION.startsWith("1.7") && System.getProperty(SVNKIT_HTTP_SSL_PROTOCOLS) == null) {
      System.setProperty(SVNKIT_HTTP_SSL_PROTOCOLS, "SSLv3");
    }
  }

  private static Boolean booleanProperty(final String systemParameterName) {
    return Boolean.valueOf(System.getProperty(systemParameterName));
  }

  public SvnVcs(final Project project, MessageBus bus, SvnConfiguration svnConfiguration, final SvnLoadedBrachesStorage storage) {
    super(project, VCS_NAME);
    myLoadedBranchesStorage = storage;
    LOG.debug("ct");
    myRootsToWorkingCopies = new RootsToWorkingCopies(myProject);
    myConfiguration = svnConfiguration;
    myAuthNotifier = new SvnAuthenticationNotifier(this);

    dumpFileStatus(FileStatus.ADDED);
    dumpFileStatus(FileStatus.DELETED);
    dumpFileStatus(FileStatus.MERGE);
    dumpFileStatus(FileStatus.MODIFIED);
    dumpFileStatus(FileStatus.NOT_CHANGED);
    dumpFileStatus(FileStatus.UNKNOWN);

    dumpFileStatus(SvnFileStatus.REPLACED);
    dumpFileStatus(SvnFileStatus.EXTERNAL);
    dumpFileStatus(SvnFileStatus.OBSTRUCTED);

    final ProjectLevelVcsManager vcsManager = ProjectLevelVcsManager.getInstance(project);
    myAddConfirmation = vcsManager.getStandardConfirmation(VcsConfiguration.StandardConfirmation.ADD, this);
    myDeleteConfirmation = vcsManager.getStandardConfirmation(VcsConfiguration.StandardConfirmation.REMOVE, this);
    myCheckoutOptions = vcsManager.getStandardOption(VcsConfiguration.StandardOption.CHECKOUT, this);

    if (myProject.isDefault()) {
      myChangeListListener = null;
      myEntriesFileListener = null;
    }
    else {
      myEntriesFileListener = new SvnEntriesFileListener(project);
      upgradeIfNeeded(bus);

      myChangeListListener = new SvnChangelistListener(myProject, createChangelistClient());

      myVcsListener = new VcsListener() {
        public void directoryMappingChanged() {
          invokeRefreshSvnRoots(true);
        }
      };
    }

    myFrameStateListener = project.isDefault() ? null : new MyFrameStateListener(ChangeListManager.getInstance(project),
                                                                                 VcsDirtyScopeManager.getInstance(project));
    myWorkingCopiesContent = new WorkingCopiesContent(this);

    // remove used some time before old notification group ids
    correctNotificationIds();
    myChecker = new SvnExecutableChecker(myProject);
  }

  private void correctNotificationIds() {
    boolean notEmpty = NotificationsConfigurationImpl.getNotificationsConfigurationImpl().isRegistered("SVN_NO_JNA") ||
                       NotificationsConfigurationImpl.getNotificationsConfigurationImpl().isRegistered("SVN_NO_CRYPT32") ||
                       NotificationsConfigurationImpl.getNotificationsConfigurationImpl().isRegistered("SubversionId");
    if (notEmpty) {
      NotificationsConfigurationImpl.remove("SVN_NO_JNA", "SVN_NO_CRYPT32", "SubversionId");
      NotificationsConfiguration.getNotificationsConfiguration().register(getDisplayName(), NotificationDisplayType.BALLOON);
    }
  }

  public void postStartup() {
    if (myProject.isDefault()) return;
    myCopiesRefreshManager = new SvnCopiesRefreshManager(myProject, (SvnFileUrlMappingImpl) getSvnFileUrlMapping());

    invokeRefreshSvnRoots(true);
    myWorkingCopiesContent.activate();
  }

  public void invokeRefreshSvnRoots(final boolean asynchronous) {
    REFRESH_LOG.debug("refresh: ", new Throwable());
    if (myCopiesRefreshManager != null) {
      if (asynchronous) {
        myCopiesRefreshManager.getCopiesRefresh().asynchRequest();
      } else {
        if (ApplicationManager.getApplication().isDispatchThread()) {
          ProgressManager.getInstance().runProcessWithProgressSynchronously(new Runnable() {
            public void run() {
              myCopiesRefreshManager.getCopiesRefresh().synchRequest();
            }
          }, SvnBundle.message("refreshing.working.copies.roots.progress.text"), true, myProject);
        } else {
          myCopiesRefreshManager.getCopiesRefresh().synchRequest();
        }
      }
    }
  }

  @Override
  public boolean checkImmediateParentsBeforeCommit() {
    return true;
  }

  private void upgradeIfNeeded(final MessageBus bus) {
      final MessageBusConnection connection = bus.connect();
      connection.subscribe(ChangeListManagerImpl.LISTS_LOADED, new LocalChangeListsLoadedListener() {
        public void processLoadedLists(final List<LocalChangeList> lists) {
          if (lists.isEmpty()) return;
          SvnConfiguration.SvnSupportOptions supportOptions = null;
          try {
            ChangeListManager.getInstance(myProject).setReadOnly(SvnChangeProvider.ourDefaultListName, true);

<<<<<<< HEAD
            supportOptions = myConfiguration.getSupportOptions();
            if (!supportOptions.changeListsSynchronized()) {
=======
            supportOptions = myConfiguration.getSupportOptions(myProject);

            upgradeToRecentVersion(supportOptions);
            if (! supportOptions.changeListsSynchronized()) {
>>>>>>> 481f3aab
              processChangeLists(lists);
            }
          }
          catch (ProcessCanceledException e) {
            //
          }
          finally {
            if (supportOptions != null) {
              supportOptions.upgrade();
            }
          }

          connection.disconnect();
        }
      });
  }

  public void processChangeLists(final List<LocalChangeList> lists) {
    final ProjectLevelVcsManager plVcsManager = ProjectLevelVcsManager.getInstanceChecked(myProject);
    plVcsManager.startBackgroundVcsOperation();
    try {
      final SVNChangelistClient client = createChangelistClient();
      for (LocalChangeList list : lists) {
        if (! list.isDefault()) {
          final Collection<Change> changes = list.getChanges();
          for (Change change : changes) {
            correctListForRevision(plVcsManager, change.getBeforeRevision(), client, list.getName());
            correctListForRevision(plVcsManager, change.getAfterRevision(), client, list.getName());
          }
        }
      }
    }
    finally {
      final Application appManager = ApplicationManager.getApplication();
      if (appManager.isDispatchThread()) {
        appManager.executeOnPooledThread(new Runnable() {
          public void run() {
            plVcsManager.stopBackgroundVcsOperation();
          }
        });
      } else {
        plVcsManager.stopBackgroundVcsOperation();
      }
    }
  }

  private void correctListForRevision(final ProjectLevelVcsManager plVcsManager, final ContentRevision revision,
                                      final SVNChangelistClient client, final String name) {
    if (revision != null) {
      final FilePath path = revision.getFile();
      final AbstractVcs vcs = plVcsManager.getVcsFor(path);
      if ((vcs != null) && VCS_NAME.equals(vcs.getName())) {
        try {
          client.doAddToChangelist(new File[] {path.getIOFile()}, SVNDepth.EMPTY, name, null);
        }
        catch (SVNException e) {
          // left in default list
        }
      }
    }
  }

  @Override
  public void activate() {
    createPool();
    final ProjectLevelVcsManager vcsManager = ProjectLevelVcsManager.getInstance(myProject);
    if (! myProject.isDefault()) {
      ChangeListManager.getInstance(myProject).addChangeListListener(myChangeListListener);
      vcsManager.addVcsListener(myVcsListener);
    }
    
    SvnApplicationSettings.getInstance().svnActivated();
    if (myEntriesFileListener != null) {
      VirtualFileManager.getInstance().addVirtualFileListener(myEntriesFileListener);
    }
    // this will initialize its inner listener for committed changes upload
    LoadedRevisionsCache.getInstance(myProject);
    FrameStateManager.getInstance().addListener(myFrameStateListener);

    myAuthNotifier.init();
    mySvnBranchPointsCalculator = new SvnBranchPointsCalculator(myProject);
    mySvnBranchPointsCalculator.activate();

    if (SystemInfo.isWindows) {
      if (! SVNJNAUtil.isJNAPresent()) {
        Notifications.Bus.notify(new Notification(getDisplayName(), "Subversion plugin: no JNA",
          "A problem with JNA initialization for svnkit library. Encryption is not available.", NotificationType.WARNING),
                                 NotificationDisplayType.BALLOON, myProject);
      } else if (! SVNJNAUtil.isWinCryptEnabled()) {
        Notifications.Bus.notify(new Notification(getDisplayName(), "Subversion plugin: no encryption",
          "A problem with encryption module (Crypt32.dll) initialization for svnkit library. Encryption is not available.",
          NotificationType.WARNING), NotificationDisplayType.BALLOON, myProject);
      }
    }

    final SvnConfiguration.UseAcceleration accelerationType = SvnConfiguration.getInstance(myProject).myUseAcceleration;
    if (SvnConfiguration.UseAcceleration.javaHL.equals(accelerationType)) {
      CheckJavaHL.runtimeCheck(myProject);
    } else if (SvnConfiguration.UseAcceleration.commandLine.equals(accelerationType) && ! ApplicationManager.getApplication().isHeadlessEnvironment()) {
      myChecker.checkExecutableAndNotifyIfNeeded();
    }

    // do one time after project loaded
    StartupManager.getInstance(myProject).runWhenProjectIsInitialized(new DumbAwareRunnable() {
      public void run() {
        postStartup();

        // for IDEA, it takes 2 minutes - and anyway this can be done in background, no sence...
        // once it could be mistaken about copies for 2 minutes on start...

        /*if (! myMapping.getAllWcInfos().isEmpty()) {
          invokeRefreshSvnRoots();
          return;
        }
        ProgressManager.getInstance().runProcessWithProgressSynchronously(new Runnable() {
          public void run() {
            myCopiesRefreshManager.getCopiesRefresh().ensureInit();
          }
        }, SvnBundle.message("refreshing.working.copies.roots.progress.text"), true, myProject);*/
      }
    });

    vcsManager.addVcsListener(myRootsToWorkingCopies);

    myLoadedBranchesStorage.activate();
  }

  private static void initLogFilters() {
    if (ourLogFilters != null) return;
    ourLogFilters = new RareLogger.LogFilter[] {new RareLogger.LogFilter() {
      public Object getKey(@NotNull org.apache.log4j.Level level,
                           @NonNls String message,
                           @Nullable Throwable t,
                           @NonNls String... details) {
        SVNException svnExc = null;
        if (t instanceof SVNException) {
          svnExc = (SVNException) t;
        } else if (t instanceof VcsException && (t.getCause() instanceof SVNException)) {
          svnExc = (SVNException) t.getCause();
        }
        if (svnExc != null) {
          // only filter a few cases
          if (ourLogRarely.contains(svnExc.getErrorMessage().getErrorCode())) {
            return svnExc.getErrorMessage().getErrorCode();
          }
        }
        return null;
      }
      @NotNull
      public Integer getAllowedLoggingInterval(org.apache.log4j.Level level, String message, Throwable t, String[] details) {
        SVNException svnExc = null;
        if (t instanceof SVNException) {
          svnExc = (SVNException) t;
        } else if (t instanceof VcsException && (t.getCause() instanceof SVNException)) {
          svnExc = (SVNException) t.getCause();
        }
        if (svnExc != null) {
          if (ourLogRarely.contains(svnExc.getErrorMessage().getErrorCode())) {
            return ourLogRareInterval;
          } else {
            return ourLogUsualInterval;
          }
        }
        return 0;
      }
    }};
  }

  public static Logger wrapLogger(final Logger logger) {
    initLogFilters();
    return RareLogger.wrap(logger, Boolean.getBoolean("svn.logger.fairsynch"), ourLogFilters);
  }

  public RootsToWorkingCopies getRootsToWorkingCopies() {
    return myRootsToWorkingCopies;
  }

  public SvnAuthenticationNotifier getAuthNotifier() {
    return myAuthNotifier;
  }

  @Override
  public void deactivate() {
    FrameStateManager.getInstance().removeListener(myFrameStateListener);

    final ProjectLevelVcsManager vcsManager = ProjectLevelVcsManager.getInstance(myProject);
    if (myVcsListener != null) {
      vcsManager.removeVcsListener(myVcsListener);
    }

    if (myEntriesFileListener != null) {
      VirtualFileManager.getInstance().removeVirtualFileListener(myEntriesFileListener);
    }
    SvnApplicationSettings.getInstance().svnDeactivated();
    if (myCommittedChangesProvider != null) {
      myCommittedChangesProvider.deactivate();
    }
    if (myChangeListListener != null && (! myProject.isDefault())) {
      ChangeListManager.getInstance(myProject).removeChangeListListener(myChangeListListener);
    }
    vcsManager.removeVcsListener(myRootsToWorkingCopies);
    myRootsToWorkingCopies.clear();

    myAuthNotifier.stop();
    myAuthNotifier.clear();

    mySvnBranchPointsCalculator.deactivate();
    mySvnBranchPointsCalculator = null;
    myWorkingCopiesContent.deactivate();
    myLoadedBranchesStorage.deactivate();
    myPool.dispose();
    myPool = null;
  }

  public VcsShowConfirmationOption getAddConfirmation() {
    return myAddConfirmation;
  }

  public VcsShowConfirmationOption getDeleteConfirmation() {
    return myDeleteConfirmation;
  }

  public VcsShowSettingOption getCheckoutOptions() {
    return myCheckoutOptions;
  }

  public EditFileProvider getEditFileProvider() {
    if (myEditFilesProvider == null) {
      myEditFilesProvider = new SvnEditFileProvider(this);
    }
    return myEditFilesProvider;
  }

  @NotNull
  public ChangeProvider getChangeProvider() {
    if (myChangeProvider == null) {
      myChangeProvider = new SvnChangeProvider(this);
    }
    return myChangeProvider;
  }

  public SVNRepository createRepository(String url) throws SVNException {
    SVNRepository repos = SVNRepositoryFactory.create(SVNURL.parseURIEncoded(url));
    repos.setAuthenticationManager(myConfiguration.getAuthenticationManager(this));
    repos.setTunnelProvider(myConfiguration.getOptions(myProject));
    return repos;
  }

  public SVNRepository createRepository(SVNURL url) throws SVNException {
    SVNRepository repos = SVNRepositoryFactory.create(url);
    repos.setAuthenticationManager(myConfiguration.getAuthenticationManager(this));
    repos.setTunnelProvider(myConfiguration.getOptions(myProject));
    return repos;
  }

  private void createPool() {
    final String property = System.getProperty(KEEP_CONNECTIONS_KEY);
    final boolean keep;
    if (StringUtil.isEmptyOrSpaces(property)) {
      keep = ! ApplicationManager.getApplication().isUnitTestMode();  // default
    } else {
      keep = Boolean.getBoolean(KEEP_CONNECTIONS_KEY);
    }
    myPool = new DefaultSVNRepositoryPool(myConfiguration.getAuthenticationManager(this), null, 60*1000, keep);
  }

  private ISVNRepositoryPool getPool() {
    return myPool;
  }

  public SVNUpdateClient createUpdateClient() {
    final SVNUpdateClient client = new SVNUpdateClient(getPool(), myConfiguration.getOptions(myProject));
    client.getOperationsFactory().setAuthenticationManager(myConfiguration.getAuthenticationManager(this));
    return client;
  }

  public SVNStatusClient createStatusClient() {
    SVNStatusClient client = new SVNStatusClient(getPool(), myConfiguration.getOptions(myProject));
    client.getOperationsFactory().setAuthenticationManager(myConfiguration.getAuthenticationManager(this));
    client.setIgnoreExternals(false);
    return client;
  }

  public SVNWCClient createWCClient() {
    final SVNWCClient client = new SVNWCClient(getPool(), myConfiguration.getOptions(myProject));
    client.getOperationsFactory().setAuthenticationManager(myConfiguration.getAuthenticationManager(this));
    return client;
  }

  public SVNCopyClient createCopyClient() {
    final SVNCopyClient client = new SVNCopyClient(getPool(), myConfiguration.getOptions(myProject));
    client.getOperationsFactory().setAuthenticationManager(myConfiguration.getAuthenticationManager(this));
    return client;
  }

  public SVNMoveClient createMoveClient() {
    final SVNMoveClient client = new SVNMoveClient(getPool(), myConfiguration.getOptions(myProject));
    client.getOperationsFactory().setAuthenticationManager(myConfiguration.getAuthenticationManager(this));
    return client;
  }

  public SVNLogClient createLogClient() {
    final SVNLogClient client = new SVNLogClient(getPool(), myConfiguration.getOptions(myProject));
    client.getOperationsFactory().setAuthenticationManager(myConfiguration.getAuthenticationManager(this));
    return client;
  }

  public SVNCommitClient createCommitClient() {
    final SVNCommitClient client = new SVNCommitClient(getPool(), myConfiguration.getOptions(myProject));
    client.getOperationsFactory().setAuthenticationManager(myConfiguration.getAuthenticationManager(this));
    return client;
  }

  public SVNDiffClient createDiffClient() {
    final SVNDiffClient client = new SVNDiffClient(getPool(), myConfiguration.getOptions(myProject));
    client.getOperationsFactory().setAuthenticationManager(myConfiguration.getAuthenticationManager(this));
    return client;
  }

  public SVNChangelistClient createChangelistClient() {
    final SVNChangelistClient client = new SVNChangelistClient(getPool(), myConfiguration.getOptions(myProject));
    client.getOperationsFactory().setAuthenticationManager(myConfiguration.getAuthenticationManager(this));
    return client;
  }

  public SVNWCAccess createWCAccess() {
    final SVNWCAccess access = SVNWCAccess.newInstance(null);
    access.setOptions(myConfiguration.getOptions(myProject));
    return access;
  }

  public ISVNOptions getSvnOptions() {
    return myConfiguration.getOptions(myProject);
  }

  public ISVNAuthenticationManager getSvnAuthenticationManager() {
    return myConfiguration.getAuthenticationManager(this);
  }

  void dumpFileStatus(FileStatus fs) {
    if (LOG.isDebugEnabled()) {
      LOG.debug("FileStatus:" + fs.getText() + " " + fs.getColor() + " " + " " + fs.getClass().getName());
    }
  }

  public UpdateEnvironment getIntegrateEnvironment() {
    if (mySvnIntegrateEnvironment == null) {
      mySvnIntegrateEnvironment = new SvnIntegrateEnvironment(this);
    }
    return mySvnIntegrateEnvironment;
  }

  public UpdateEnvironment createUpdateEnvironment() {
    if (mySvnUpdateEnvironment == null) {
      mySvnUpdateEnvironment = new SvnUpdateEnvironment(this);
    }
    return mySvnUpdateEnvironment;
  }

  public String getDisplayName() {
    LOG.debug("getDisplayName");
    return "Subversion";
  }

  public Configurable getConfigurable() {
    LOG.debug("createConfigurable");
    return new SvnConfigurable(myProject);
  }


  public SvnConfiguration getSvnConfiguration() {
    return myConfiguration;
  }

  public static SvnVcs getInstance(Project project) {
    return (SvnVcs) ProjectLevelVcsManager.getInstance(project).findVcsByName(VCS_NAME);
  }

  @NotNull
  public CheckinEnvironment createCheckinEnvironment() {
    if (myCheckinEnvironment == null) {
      myCheckinEnvironment = new SvnCheckinEnvironment(this);
    }
    return myCheckinEnvironment;
  }

  @NotNull
  public RollbackEnvironment createRollbackEnvironment() {
    if (myRollbackEnvironment == null) {
      myRollbackEnvironment = new SvnRollbackEnvironment(this);
    }
    return myRollbackEnvironment;
  }

  public VcsHistoryProvider getVcsHistoryProvider() {
    // no heavy state, but it would be useful to have place to keep state in -> do not reuse instance
    return new SvnHistoryProvider(this);
  }

  public VcsHistoryProvider getVcsBlockHistoryProvider() {
    return getVcsHistoryProvider();
  }

  public AnnotationProvider getAnnotationProvider() {
    if (myAnnotationProvider == null) {
      myAnnotationProvider = new SvnAnnotationProvider(this);
    }
    return myAnnotationProvider;
  }

  public void addEntriesListener(final SvnEntriesListener listener) {
    if (myEntriesFileListener != null) {
      myEntriesFileListener.addListener(listener);
    }
  }

  public void removeEntriesListener(final SvnEntriesListener listener) {
    if (myEntriesFileListener != null) {
      myEntriesFileListener.removeListener(listener);
    }
  }

  public DiffProvider getDiffProvider() {
    if (mySvnDiffProvider == null) {
      mySvnDiffProvider = new SvnDiffProvider(this);
    }
    return mySvnDiffProvider;
  }

  private Trinity<Long, Long, Long> getTimestampForPropertiesChange(final File ioFile, final boolean isDir) {
    final File dir = isDir ? ioFile : ioFile.getParentFile();
    final String relPath = SVNAdminUtil.getPropPath(ioFile.getName(), isDir ? SVNNodeKind.DIR : SVNNodeKind.FILE, false);
    final String relPathBase = SVNAdminUtil.getPropBasePath(ioFile.getName(), isDir ? SVNNodeKind.DIR : SVNNodeKind.FILE, false);
    final String relPathRevert = SVNAdminUtil.getPropRevertPath(ioFile.getName(), isDir ? SVNNodeKind.DIR : SVNNodeKind.FILE, false);
    return new Trinity<Long, Long, Long>(new File(dir, relPath).lastModified(), new File(dir, relPathBase).lastModified(),
                                         new File(dir, relPathRevert).lastModified());
  }

  private boolean trinitiesEqual(final Trinity<Long, Long, Long> t1, final Trinity<Long, Long, Long> t2) {
    if (t2.first == 0 && t2.second == 0 && t2.third == 0) return false;
    return t1.equals(t2);
  }

  @Nullable
  public SVNPropertyValue getPropertyWithCaching(final VirtualFile file, final String propName) throws SVNException {
    Map<String, Pair<SVNPropertyValue, Trinity<Long, Long, Long>>> cachedMap = myPropertyCache.get(keyForVf(file));
    final Pair<SVNPropertyValue, Trinity<Long, Long, Long>> cachedValue = (cachedMap == null) ? null : cachedMap.get(propName);

    final File ioFile = new File(file.getPath());
    final Trinity<Long, Long, Long> tsTrinity = getTimestampForPropertiesChange(ioFile, file.isDirectory());

    if (cachedValue != null) {
      // zero means that a file was not found
      if (trinitiesEqual(cachedValue.getSecond(), tsTrinity)) {
        return cachedValue.getFirst();
      }
    }

    final SVNPropertyData value = createWCClient().doGetProperty(ioFile, propName, SVNRevision.WORKING, SVNRevision.WORKING);
    final SVNPropertyValue propValue = (value == null) ? null : value.getValue();

    if (cachedMap == null) {
      cachedMap = new HashMap<String, Pair<SVNPropertyValue, Trinity<Long, Long, Long>>>();
      myPropertyCache.put(keyForVf(file), cachedMap);
    }

    cachedMap.put(propName, new Pair<SVNPropertyValue, Trinity<Long, Long, Long>>(propValue, tsTrinity));

    return propValue;
  }

  public boolean fileExistsInVcs(FilePath path) {
    File file = path.getIOFile();
    SVNStatus status;
    try {
      status = createStatusClient().doStatus(file, false);
      if (status != null) {
        if (svnStatusIs(status, SVNStatusType.STATUS_ADDED)) {
          return status.isCopied();
        }
        return !(SvnVcs.svnStatusIsUnversioned(status) ||
                 svnStatusIs(status, SVNStatusType.STATUS_IGNORED) ||
                 svnStatusIs(status, SVNStatusType.STATUS_OBSTRUCTED));
      }
    }
    catch (SVNException e) {
      //
    }
    return false;
  }

  public static boolean svnStatusIsUnversioned(final SVNStatus status) {
    return svnStatusIs(status, SVNStatusType.STATUS_UNVERSIONED);
  }

  public static boolean svnStatusIs(final SVNStatus status, @NotNull final SVNStatusType value) {
    return value.equals(status.getNodeStatus()) || value.equals(status.getContentsStatus());
  }

  public boolean fileIsUnderVcs(FilePath path) {
    final ChangeListManager clManager = ChangeListManager.getInstance(myProject);
    final VirtualFile file = path.getVirtualFile();
    if (file == null) {
      return false;
    }
    return (! SvnStatusUtil.isIgnoredInAnySense(clManager, file)) && (! clManager.isUnversioned(file));
  }

  private static File getEntriesFile(File file) {
    return file.isDirectory() ? new File(file, pathToEntries) : new File(file.getParentFile(), pathToEntries);
  }

  private static File getDirPropsFile(File file) {
    return new File(file, pathToDirProps);
  }

  @Nullable
  public SVNInfo getInfo(final VirtualFile file) {
    try {
      SVNWCClient wcClient = createWCClient();
      SVNInfo info = wcClient.doInfo(new File(file.getPath()), SVNRevision.UNDEFINED);
      if (info == null || info.getRepositoryRootURL() == null) {
        info = wcClient.doInfo(new File(file.getPath()), SVNRevision.HEAD);
      }
      return info;
    }
    catch (SVNException e) {
      return null;
    }
  }

  public static class SVNStatusHolder {

    private final SVNStatus myValue;
    private final long myEntriesTimestamp;
    private final long myFileTimestamp;
    private final boolean myIsLocked;

    public SVNStatusHolder(long entriesStamp, long fileStamp, SVNStatus value) {
      myValue = value;
      myEntriesTimestamp = entriesStamp;
      myFileTimestamp = fileStamp;
      myIsLocked = value != null && value.isLocked();
    }

    public long getEntriesTimestamp() {
      return myEntriesTimestamp;
    }

    public long getFileTimestamp() {
      return myFileTimestamp;
    }

    public boolean isLocked() {
      return myIsLocked;
    }

    public SVNStatus getStatus() {
      return myValue;
    }
  }

  public static class SVNInfoHolder {

    private final SVNInfo myValue;
    private final long myEntriesTimestamp;
    private final long myFileTimestamp;

    public SVNInfoHolder(long entriesStamp, long fileStamp, SVNInfo value) {
      myValue = value;
      myEntriesTimestamp = entriesStamp;
      myFileTimestamp = fileStamp;
    }

    public long getEntriesTimestamp() {
      return myEntriesTimestamp;
    }

    public long getFileTimestamp() {
      return myFileTimestamp;
    }

    public SVNInfo getInfo() {
      return myValue;
    }
  }

  private static class JavaSVNDebugLogger extends SVNDebugLogAdapter {
    private final boolean myLoggingEnabled;
    private final Logger myLog;
    @NonNls public static final String TRACE_LOG_PARAMETER_NAME = "javasvn.log.trace";

    public JavaSVNDebugLogger(boolean loggingEnabled, Logger log) {
      myLoggingEnabled = loggingEnabled;
      myLog = log;
    }

    public void log(final SVNLogType logType, final Throwable th, final Level logLevel) {
      if (myLoggingEnabled) {
        myLog.info(th);
      }
    }

    public void log(final SVNLogType logType, final String message, final Level logLevel) {
      if (myLoggingEnabled) {
        myLog.info(message);
      }
    }

    public void log(final SVNLogType logType, final String message, final byte[] data) {
      if (myLoggingEnabled) {
        if (data != null) {
          try {
            myLog.info(message + "\n" + new String(data, "UTF-8"));
          }
          catch (UnsupportedEncodingException e) {
            myLog.info(message + "\n" + new String(data));
          }
        } else {
          myLog.info(message);
        }
      }
    }
  }

  public FileStatus[] getProvidedStatuses() {
    return new FileStatus[]{SvnFileStatus.EXTERNAL,
      SvnFileStatus.OBSTRUCTED,
      SvnFileStatus.REPLACED};
  }


  @Override @NotNull
  public CommittedChangesProvider<SvnChangeList, ChangeBrowserSettings> getCommittedChangesProvider() {
    if (myCommittedChangesProvider == null) {
      myCommittedChangesProvider = new SvnCommittedChangesProvider(myProject);
    }
    return myCommittedChangesProvider;
  }

  @Nullable
  @Override
  public VcsRevisionNumber parseRevisionNumber(final String revisionNumberString) {
    final SVNRevision revision = SVNRevision.parse(revisionNumberString);
    if (revision.equals(SVNRevision.UNDEFINED)) {
      return null;
    }
    return new SvnRevisionNumber(revision);
  }

  @Override
  public String getRevisionPattern() {
    return ourIntegerPattern;
  }

  @Override
  public boolean isVersionedDirectory(final VirtualFile dir) {
    return SvnUtil.seemsLikeVersionedDir(dir);
  }

  @NotNull
  public SvnFileUrlMapping getSvnFileUrlMapping() {
    if (myMapping == null) {
      myMapping = SvnFileUrlMappingImpl.getInstance(myProject);
    }
    return myMapping;
  }

  /**
   * Returns real working copies roots - if there is <Project Root> -> Subversion setting,
   * and there is one working copy, will return one root
   */
  public List<WCInfo> getAllWcInfos() {
    final SvnFileUrlMapping urlMapping = getSvnFileUrlMapping();

    final List<RootUrlInfo> infoList = urlMapping.getAllWcInfos();
    final List<WCInfo> infos = new ArrayList<WCInfo>();
    for (RootUrlInfo info : infoList) {
      final File file = info.getIoFile();
      infos.add(new WCInfo(file.getAbsolutePath(), info.getAbsoluteUrlAsUrl(),
        info.getFormat(), info.getRepositoryUrl(), SvnUtil.isWorkingCopyRoot(file), info.getType(),
        SvnUtil.getDepth(this, file)));
    }
    return infos;
  }

  @Override
  public RootsConvertor getCustomConvertor() {
    if (myProject.isDefault()) return null;
    return getSvnFileUrlMapping();
  }

  @Override
  public MergeProvider getMergeProvider() {
    if (myMergeProvider == null) {
      myMergeProvider = new SvnMergeProvider(myProject);
    }
    return myMergeProvider;
  }

  @Override
  public List<AnAction> getAdditionalActionsForLocalChange() {
    return Arrays.<AnAction>asList(new ShowPropertiesDiffWithLocalAction());
  }

  private String keyForVf(final VirtualFile vf) {
    return vf.getUrl();
  }

  @Override
  public boolean allowsNestedRoots() {
    return SvnConfiguration.getInstance(myProject).DETECT_NESTED_COPIES;
  }

  @Override
  public <S> List<S> filterUniqueRoots(final List<S> in, final Convertor<S, VirtualFile> convertor) {
    if (in.size() <= 1) return in;
    
    final List<MyPair<S>> infos = new ArrayList<MyPair<S>>(in.size());
    final SvnFileUrlMappingImpl mapping = (SvnFileUrlMappingImpl) getSvnFileUrlMapping();
    final List<S> notMatched = new LinkedList<S>();
    for (S s : in) {
      final VirtualFile vf = convertor.convert(s);
      if (vf == null) continue;

      final File ioFile = new File(vf.getPath());
      SVNURL url = mapping.getUrlForFile(ioFile);
      if (url == null) {
        url = SvnUtil.getUrl(ioFile);
        if (url == null) {
          notMatched.add(s);
          continue;
        }
      }
      infos.add(new MyPair<S>(vf, url.toString(), s));
    }
    final List<MyPair<S>> filtered = new ArrayList<MyPair<S>>(infos.size());
    ForNestedRootChecker.filterOutSuperfluousChildren(this, infos, filtered);

    final List<S> converted = ObjectsConvertor.convert(filtered, new Convertor<MyPair<S>, S>() {
      public S convert(final MyPair<S> o) {
        return o.getSrc();
      }
    });
    if (! notMatched.isEmpty()) {
      // potential bug is here: order is not kept. but seems it only occurs for cases where result is sorted after filtering so ok
      converted.addAll(notMatched);
    }
    return converted;
  }

  private static class MyPair<T> implements RootUrlPair {
    private final VirtualFile myFile;
    private final String myUrl;
    private final T mySrc;

    private MyPair(VirtualFile file, String url, T src) {
      myFile = file;
      myUrl = url;
      mySrc = src;
    }

    public T getSrc() {
      return mySrc;
    }

    public VirtualFile getVirtualFile() {
      return myFile;
    }

    public String getUrl() {
      return myUrl;
    }
  }

  private static class MyFrameStateListener implements FrameStateListener {
    private final ChangeListManager myClManager;
    private final VcsDirtyScopeManager myDirtyScopeManager;

    private MyFrameStateListener(ChangeListManager clManager, VcsDirtyScopeManager dirtyScopeManager) {
      myClManager = clManager;
      myDirtyScopeManager = dirtyScopeManager;
    }

    public void onFrameDeactivated() {
    }

    public void onFrameActivated() {
      final List<VirtualFile> folders = ((ChangeListManagerImpl)myClManager).getLockedFolders();
      if (! folders.isEmpty()) {
        myDirtyScopeManager.filesDirty(null, folders);
      }
    }
  }

  public static VcsKey getKey() {
    return ourKey;
  }

  @Override
  public boolean isVcsBackgroundOperationsAllowed(VirtualFile root) {
    return ThreeState.YES.equals(myAuthNotifier.isAuthenticatedFor(root));
  }

  public SvnBranchPointsCalculator getSvnBranchPointsCalculator() {
    return mySvnBranchPointsCalculator;
  }

  @Override
  public boolean areDirectoriesVersionedItems() {
    return true;
  }
}<|MERGE_RESOLUTION|>--- conflicted
+++ resolved
@@ -298,15 +298,9 @@
           try {
             ChangeListManager.getInstance(myProject).setReadOnly(SvnChangeProvider.ourDefaultListName, true);
 
-<<<<<<< HEAD
-            supportOptions = myConfiguration.getSupportOptions();
-            if (!supportOptions.changeListsSynchronized()) {
-=======
             supportOptions = myConfiguration.getSupportOptions(myProject);
 
-            upgradeToRecentVersion(supportOptions);
             if (! supportOptions.changeListsSynchronized()) {
->>>>>>> 481f3aab
               processChangeLists(lists);
             }
           }
