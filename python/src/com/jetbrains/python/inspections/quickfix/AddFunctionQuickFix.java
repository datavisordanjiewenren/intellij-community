/*
 * Copyright 2000-2013 JetBrains s.r.o.
 *
 * Licensed under the Apache License, Version 2.0 (the "License");
 * you may not use this file except in compliance with the License.
 * You may obtain a copy of the License at
 *
 * http://www.apache.org/licenses/LICENSE-2.0
 *
 * Unless required by applicable law or agreed to in writing, software
 * distributed under the License is distributed on an "AS IS" BASIS,
 * WITHOUT WARRANTIES OR CONDITIONS OF ANY KIND, either express or implied.
 * See the License for the specific language governing permissions and
 * limitations under the License.
 */
package com.jetbrains.python.inspections.quickfix;

import com.intellij.codeInsight.CodeInsightUtilCore;
import com.intellij.codeInsight.FileModificationService;
import com.intellij.codeInsight.template.TemplateBuilder;
import com.intellij.codeInsight.template.TemplateBuilderFactory;
import com.intellij.codeInspection.LocalQuickFix;
import com.intellij.codeInspection.ProblemDescriptor;
import com.intellij.openapi.editor.Editor;
import com.intellij.openapi.extensions.Extensions;
import com.intellij.openapi.fileEditor.FileEditorManager;
import com.intellij.openapi.fileEditor.OpenFileDescriptor;
import com.intellij.openapi.project.Project;
import com.intellij.openapi.ui.MessageType;
import com.intellij.openapi.vfs.VirtualFile;
import com.intellij.psi.PsiElement;
import com.intellij.psi.PsiFile;
import com.intellij.util.IncorrectOperationException;
import com.jetbrains.python.PyBundle;
import com.jetbrains.python.inspections.PyInspectionExtension;
import com.jetbrains.python.psi.*;
import com.jetbrains.python.psi.impl.ParamHelper;
import com.jetbrains.python.psi.impl.PyFunctionBuilder;
import com.jetbrains.python.psi.types.PyModuleType;
import com.jetbrains.python.psi.types.PyType;
import com.jetbrains.python.psi.types.TypeEvalContext;
import org.jetbrains.annotations.NotNull;

import java.util.List;

import static com.jetbrains.python.psi.PyUtil.sure;

/**
 * Adds a missing top-level function to a module.
 * <br/>
 * User: dcheryasov
 * Date: Sep 15, 2010 4:34:23 PM
 * @see AddMethodQuickFix AddMethodQuickFix
 */
public class AddFunctionQuickFix  implements LocalQuickFix {

  private final String myIdentifier;
  private final String myModuleName;

  public AddFunctionQuickFix(@NotNull String identifier, String moduleName) {
    myIdentifier = identifier;
    myModuleName = moduleName;
  }

  @NotNull
  public String getName() {
    return PyBundle.message("QFIX.NAME.add.function.$0.to.module.$1", myIdentifier, myModuleName);
  }

  @NotNull
  public String getFamilyName() {
    return "Create function in module";
  }

  public void applyFix(@NotNull Project project, @NotNull ProblemDescriptor descriptor) {
    try {
      final PsiElement problemElement = descriptor.getPsiElement();
      if (!(problemElement instanceof PyQualifiedExpression)) return;
      final PyExpression qualifier = ((PyQualifiedExpression)problemElement).getQualifier();
      if (qualifier == null) return;
      final PyType type = TypeEvalContext.userInitiated(problemElement.getContainingFile()).getType(qualifier);
      if (!(type instanceof PyModuleType)) return;
      final PyFile file = ((PyModuleType)type).getModule();
      sure(file);
      sure(FileModificationService.getInstance().preparePsiElementForWrite(file));
      // try to at least match parameter count
      // TODO: get parameter style from code style
      PyFunctionBuilder builder = new PyFunctionBuilder(myIdentifier);
      PsiElement problemParent = problemElement.getParent();
      if (problemParent instanceof PyCallExpression) {
        PyArgumentList arglist = ((PyCallExpression)problemParent).getArgumentList();
        if (arglist == null) return;
        final PyExpression[] args = arglist.getArguments();
        for (PyExpression arg : args) {
          if (arg instanceof PyKeywordArgument) { // foo(bar) -> def foo(bar_1)
            builder.parameter(((PyKeywordArgument)arg).getKeyword());
          }
          else if (arg instanceof PyReferenceExpression) {
            PyReferenceExpression refex = (PyReferenceExpression)arg;
            builder.parameter(refex.getReferencedName());
          }
          else { // use a boring name
            builder.parameter("param");
          }
        }
      }
      else if (problemParent != null) {
        for (PyInspectionExtension extension : Extensions.getExtensions(PyInspectionExtension.EP_NAME)) {
          List<String> params = extension.getFunctionParametersFromUsage(problemElement);
          if (params != null) {
            for (String param : params) {
              builder.parameter(param);
            }
            break;
          }
        }
      }
      // else: no arglist, use empty args
<<<<<<< HEAD
      PyFunction function = builder.buildFunction(project, LanguageLevel.forFile(file.getVirtualFile()));
=======
      PyFunction function = builder.buildFunction(project, myPyFile.getLanguageLevel());
>>>>>>> 05289e4d

      // add to the bottom
      function = (PyFunction) file.add(function);
      showTemplateBuilder(function, file);
    }
    catch (IncorrectOperationException ignored) {
      // we failed. tell about this
      PyUtil.showBalloon(project, PyBundle.message("QFIX.failed.to.add.function"), MessageType.ERROR);
    }
  }

  private static void showTemplateBuilder(PyFunction method, @NotNull final PsiFile file) {
    method = CodeInsightUtilCore.forcePsiPostprocessAndRestoreElement(method);

    final TemplateBuilder builder = TemplateBuilderFactory.getInstance().createTemplateBuilder(method);
    ParamHelper.walkDownParamArray(
      method.getParameterList().getParameters(),
      new ParamHelper.ParamVisitor() {
        public void visitNamedParameter(PyNamedParameter param, boolean first, boolean last) {
          builder.replaceElement(param, param.getName());
        }
      }
    );

    // TODO: detect expected return type from call site context: PY-1863
    builder.replaceElement(method.getStatementList(), "return None");
    final VirtualFile virtualFile = file.getVirtualFile();
    if (virtualFile == null) return;
    final Editor editor = FileEditorManager.getInstance(file.getProject()).openTextEditor(
      new OpenFileDescriptor(file.getProject(), virtualFile), true);
    if (editor == null) return;
    builder.run(editor, false);
  }
}<|MERGE_RESOLUTION|>--- conflicted
+++ resolved
@@ -116,11 +116,7 @@
         }
       }
       // else: no arglist, use empty args
-<<<<<<< HEAD
-      PyFunction function = builder.buildFunction(project, LanguageLevel.forFile(file.getVirtualFile()));
-=======
-      PyFunction function = builder.buildFunction(project, myPyFile.getLanguageLevel());
->>>>>>> 05289e4d
+      PyFunction function = builder.buildFunction(project, LanguageLevel.forElement(file));
 
       // add to the bottom
       function = (PyFunction) file.add(function);
